/*
 * Copyright 2015 Google Inc. All Rights Reserved.
 *
 * Licensed under the Apache License, Version 2.0 (the "License");
 * you may not use this file except in compliance with the License.
 * You may obtain a copy of the License at
 *
 *       http://www.apache.org/licenses/LICENSE-2.0
 *
 * Unless required by applicable law or agreed to in writing, software
 * distributed under the License is distributed on an "AS IS" BASIS,
 * WITHOUT WARRANTIES OR CONDITIONS OF ANY KIND, either express or implied.
 * See the License for the specific language governing permissions and
 * limitations under the License.
 */

package com.google.gcloud.datastore;

import static com.google.common.base.Preconditions.checkNotNull;
import static com.google.gcloud.datastore.BlobValue.of;
import static com.google.gcloud.datastore.BooleanValue.of;
import static com.google.gcloud.datastore.DateTimeValue.of;
import static com.google.gcloud.datastore.DoubleValue.of;
import static com.google.gcloud.datastore.KeyValue.of;
import static com.google.gcloud.datastore.LongValue.of;
import static com.google.gcloud.datastore.StringValue.of;

import com.google.common.base.MoreObjects;
import com.google.common.base.MoreObjects.ToStringHelper;
import com.google.common.base.Preconditions;
import com.google.common.collect.ImmutableList;
import com.google.protobuf.InvalidProtocolBufferException;

import java.io.Serializable;
import java.util.Arrays;
import java.util.Collections;
import java.util.LinkedList;
import java.util.List;
import java.util.Objects;

/**
 * An implementation of a Google Cloud Datastore Query that can be constructed by providing
 * all the specific query elements.
 *
 * <h3>A usage example:</h3>
 *
 * <p>A simple query that returns all entities for a specific kind
 * <pre> {@code
 * Query<Entity> query = Query.entityQueryBuilder().kind(kind).build();
 * QueryResults<Entity> results = datastore.run(query);
 * while (results.hasNext()) {
 *   Entity entity = results.next();
 *   ...
 * }
 * } </pre>
 *
 * <p>A simple key-only query of all entities for a specific kind
 * <pre> {@code
 * Query<Key> keyOnlyQuery =  Query.keyQueryBuilder().kind(KIND1).build();
 * QueryResults<Key> results = datastore.run(keyOnlyQuery);
 * ...
 * } </pre>
 *
 * <p>A less trivial example of a projection query that returns the first 10 results
 * of "age" and "name" properties (sorted and grouped by "age") with an age greater than 18
<<<<<<< HEAD
 * <pre>{@code
 *   Query<ProjectionEntity> query = Query.projectionEntityQueryBuilder()
 *       .kind(kind)
 *       .projection(Projection.property("age"), Projection.first("name"))
 *       .filter(PropertyFilter.gt("age", 18))
 *       .distinctOn("age")
 *       .orderBy(OrderBy.asc("age"))
 *       .limit(10)
 *       .build();
 *   QueryResults<ProjectionEntity> results = datastore.run(query);
 *   ...
=======
 * <pre> {@code
 * Query<ProjectionEntity> query = Query.projectionEntityQueryBuilder()
 *     .kind(kind)
 *     .projection(Projection.property("age"), Projection.first("name"))
 *     .filter(PropertyFilter.gt("age", 18))
 *     .groupBy("age")
 *     .orderBy(OrderBy.asc("age"))
 *     .limit(10)
 *     .build();
 * QueryResults<ProjectionEntity> results = datastore.run(query);
 * ...
>>>>>>> 67472741
 * } </pre>
 *
 * @param <V> the type of the result values this query will produce
 * @see <a href="https://cloud.google.com/appengine/docs/java/datastore/queries">Datastore
 *     queries</a>
 */
public abstract class StructuredQuery<V> extends Query<V> {

  private static final long serialVersionUID = 546838955624019594L;
  static final String KEY_PROPERTY_NAME = "__key__";

  private final transient String kind;
  private final ImmutableList<String> projection;
  private final transient Filter filter;
  private final ImmutableList<String> distinctOn;
  private final transient ImmutableList<OrderBy> orderBy;
  private final transient Cursor startCursor;
  private final transient Cursor endCursor;
  private final transient int offset;
  private final transient Integer limit;

  public abstract static class Filter implements Serializable {

    private static final long serialVersionUID = -6443285436239990860L;

    Filter() {
    }

    abstract com.google.datastore.v1beta3.Filter toPb();

    static Filter fromPb(com.google.datastore.v1beta3.Filter filterPb) {
      switch (filterPb.getFilterTypeCase()) {
        case COMPOSITE_FILTER:
          return CompositeFilter.fromPb(filterPb.getCompositeFilter());
        case PROPERTY_FILTER:
          return PropertyFilter.fromPb(filterPb.getPropertyFilter());
        default:
          throw new AssertionError("Unexpected enum value " + filterPb.getFilterTypeCase());
      }
    }
  }

  /**
   * A class representing a filter composed of a combination of other filters.
   */
  public static final class CompositeFilter extends Filter {

    private static final long serialVersionUID = 3610352685739360009L;
    private final Operator operator;
    private final ImmutableList<Filter> filters;

    enum Operator {
      AND;

      com.google.datastore.v1beta3.CompositeFilter.Operator toPb() {
        return com.google.datastore.v1beta3.CompositeFilter.Operator.valueOf(name());
      }

      static Operator fromPb(com.google.datastore.v1beta3.CompositeFilter.Operator operatorPb) {
        return valueOf(operatorPb.name());
      }
    }

    private CompositeFilter(Operator operator, Filter first, Filter... other) {
      this.operator = operator;
      this.filters =
          ImmutableList.<Filter>builder().add(first).addAll(Arrays.asList(other)).build();
    }

    private CompositeFilter(Operator operator, ImmutableList<Filter> filters) {
      this.operator = operator;
      this.filters = filters;
      Preconditions.checkArgument(!filters.isEmpty(), "filters list must not be empty");
    }

    @Override
    public String toString() {
      ToStringHelper toStringHelper = MoreObjects.toStringHelper(this);
      toStringHelper.add("operator", operator);
      toStringHelper.add("filters", filters);
      return toStringHelper.toString();
    }

    @Override
    public int hashCode() {
      return Objects.hash(operator, filters);
    }

    @Override
    public boolean equals(Object obj) {
      if (obj == this) {
        return true;
      }
      if (!(obj instanceof CompositeFilter)) {
        return false;
      }
      CompositeFilter other = (CompositeFilter) obj;
      return operator == other.operator
          && filters.equals(other.filters);
    }

    static CompositeFilter fromPb(com.google.datastore.v1beta3.CompositeFilter compositeFilterPb) {
      Operator operator = Operator.fromPb(compositeFilterPb.getOp());
      ImmutableList.Builder<Filter> filters = ImmutableList.builder();
      for (com.google.datastore.v1beta3.Filter filterPb : compositeFilterPb.getFiltersList()) {
        Filter currFilter = Filter.fromPb(filterPb);
        if (currFilter != null) {
          filters.add(currFilter);
        }
      }
      return new CompositeFilter(operator, filters.build());
    }

    public static CompositeFilter and(Filter first, Filter... other) {
      return new CompositeFilter(Operator.AND, first, other);
    }

    @Override
    com.google.datastore.v1beta3.Filter toPb() {
      com.google.datastore.v1beta3.Filter.Builder filterPb =
          com.google.datastore.v1beta3.Filter.newBuilder();
      com.google.datastore.v1beta3.CompositeFilter.Builder compositeFilterPb =
          filterPb.getCompositeFilterBuilder();
      compositeFilterPb.setOp(operator.toPb());
      for (Filter filter : filters) {
        compositeFilterPb.addFilters(filter.toPb());
      }
      return filterPb.build();
    }
  }

  /**
   * A class representing a filter based on a single property or ancestor.
   */
  public static final class PropertyFilter extends Filter {

    private static final long serialVersionUID = -4514695915258598597L;

    private final String property;
    private final Operator operator;
    private final Value<?> value;

    enum Operator {
      LESS_THAN,
      LESS_THAN_OR_EQUAL,
      GREATER_THAN,
      GREATER_THAN_OR_EQUAL,
      EQUAL,
      HAS_ANCESTOR;

      com.google.datastore.v1beta3.PropertyFilter.Operator toPb() {
        return com.google.datastore.v1beta3.PropertyFilter.Operator.valueOf(name());
      }

      static Operator fromPb(com.google.datastore.v1beta3.PropertyFilter.Operator operatorPb) {
        return valueOf(operatorPb.name());
      }
    }

    private PropertyFilter(String property, Operator operator, Value<?> value) {
      this.property = checkNotNull(property);
      this.operator = checkNotNull(operator);
      this.value = checkNotNull(value);
    }

    static PropertyFilter fromPb(com.google.datastore.v1beta3.PropertyFilter propertyFilterPb) {
      String property = propertyFilterPb.getProperty().getName();
      Operator operator = Operator.fromPb(propertyFilterPb.getOp());
      Value<?> value = Value.fromPb(propertyFilterPb.getValue());
      return new PropertyFilter(property, operator, value);
    }

    @Override
    public String toString() {
      ToStringHelper toStringHelper = MoreObjects.toStringHelper(this);
      toStringHelper.add("property", property);
      toStringHelper.add("operator", operator);
      toStringHelper.add("value", value);
      return toStringHelper.toString();
    }

    @Override
    public int hashCode() {
      return Objects.hash(property, operator, value);
    }

    @Override
    public boolean equals(Object obj) {
      if (obj == this) {
        return true;
      }
      if (!(obj instanceof PropertyFilter)) {
        return false;
      }
      PropertyFilter other = (PropertyFilter) obj;
      return property.equals(other.property)
          && operator == other.operator
          && Objects.equals(value, other.value);
    }

    public static PropertyFilter lt(String property, Value<?> value) {
      return new PropertyFilter(property, Operator.LESS_THAN, value);
    }

    public static PropertyFilter lt(String property, String value) {
      return new PropertyFilter(property, Operator.LESS_THAN, of(value));
    }

    public static PropertyFilter lt(String property, long value) {
      return new PropertyFilter(property, Operator.LESS_THAN, of(value));
    }

    public static PropertyFilter lt(String property, double value) {
      return new PropertyFilter(property, Operator.LESS_THAN, of(value));
    }

    public static PropertyFilter lt(String property, boolean value) {
      return new PropertyFilter(property, Operator.LESS_THAN, of(value));
    }

    public static PropertyFilter lt(String property, DateTime value) {
      return new PropertyFilter(property, Operator.LESS_THAN, of(value));
    }

    public static PropertyFilter lt(String property, Key value) {
      return new PropertyFilter(property, Operator.LESS_THAN, of(value));
    }

    public static PropertyFilter lt(String property, Blob value) {
      return new PropertyFilter(property, Operator.LESS_THAN, of(value));
    }

    public static PropertyFilter le(String property, Value<?> value) {
      return new PropertyFilter(property, Operator.LESS_THAN_OR_EQUAL, value);
    }

    public static PropertyFilter le(String property, String value) {
      return new PropertyFilter(property, Operator.LESS_THAN_OR_EQUAL, of(value));
    }

    public static PropertyFilter le(String property, long value) {
      return new PropertyFilter(property, Operator.LESS_THAN_OR_EQUAL, of(value));
    }

    public static PropertyFilter le(String property, double value) {
      return new PropertyFilter(property, Operator.LESS_THAN_OR_EQUAL, of(value));
    }

    public static PropertyFilter le(String property, boolean value) {
      return new PropertyFilter(property, Operator.LESS_THAN_OR_EQUAL, of(value));
    }

    public static PropertyFilter le(String property, DateTime value) {
      return new PropertyFilter(property, Operator.LESS_THAN_OR_EQUAL, of(value));
    }

    public static PropertyFilter le(String property, Key value) {
      return new PropertyFilter(property, Operator.LESS_THAN_OR_EQUAL, of(value));
    }

    public static PropertyFilter le(String property, Blob value) {
      return new PropertyFilter(property, Operator.LESS_THAN_OR_EQUAL, of(value));
    }

    public static PropertyFilter gt(String property, Value<?> value) {
      return new PropertyFilter(property, Operator.GREATER_THAN, value);
    }

    public static PropertyFilter gt(String property, String value) {
      return new PropertyFilter(property, Operator.GREATER_THAN, of(value));
    }

    public static PropertyFilter gt(String property, long value) {
      return new PropertyFilter(property, Operator.GREATER_THAN, of(value));
    }

    public static PropertyFilter gt(String property, double value) {
      return new PropertyFilter(property, Operator.GREATER_THAN, of(value));
    }

    public static PropertyFilter gt(String property, boolean value) {
      return new PropertyFilter(property, Operator.GREATER_THAN, of(value));
    }

    public static PropertyFilter gt(String property, DateTime value) {
      return new PropertyFilter(property, Operator.GREATER_THAN, of(value));
    }

    public static PropertyFilter gt(String property, Key value) {
      return new PropertyFilter(property, Operator.GREATER_THAN, of(value));
    }

    public static PropertyFilter gt(String property, Blob value) {
      return new PropertyFilter(property, Operator.GREATER_THAN, of(value));
    }

    public static PropertyFilter ge(String property, Value<?> value) {
      return new PropertyFilter(property, Operator.GREATER_THAN_OR_EQUAL, value);
    }

    public static PropertyFilter ge(String property, String value) {
      return new PropertyFilter(property, Operator.GREATER_THAN_OR_EQUAL, of(value));
    }

    public static PropertyFilter ge(String property, long value) {
      return new PropertyFilter(property, Operator.GREATER_THAN_OR_EQUAL, of(value));
    }

    public static PropertyFilter ge(String property, double value) {
      return new PropertyFilter(property, Operator.GREATER_THAN_OR_EQUAL, of(value));
    }

    public static PropertyFilter ge(String property, boolean value) {
      return new PropertyFilter(property, Operator.GREATER_THAN_OR_EQUAL, of(value));
    }

    public static PropertyFilter ge(String property, DateTime value) {
      return new PropertyFilter(property, Operator.GREATER_THAN_OR_EQUAL, of(value));
    }

    public static PropertyFilter ge(String property, Key value) {
      return new PropertyFilter(property, Operator.GREATER_THAN_OR_EQUAL, of(value));
    }

    public static PropertyFilter ge(String property, Blob value) {
      return new PropertyFilter(property, Operator.GREATER_THAN_OR_EQUAL, of(value));
    }

    public static PropertyFilter eq(String property, Value<?> value) {
      return new PropertyFilter(property, Operator.EQUAL, value);
    }

    public static PropertyFilter eq(String property, String value) {
      return new PropertyFilter(property, Operator.EQUAL, of(value));
    }

    public static PropertyFilter eq(String property, long value) {
      return new PropertyFilter(property, Operator.EQUAL, of(value));
    }

    public static PropertyFilter eq(String property, double value) {
      return new PropertyFilter(property, Operator.EQUAL, of(value));
    }

    public static PropertyFilter eq(String property, boolean value) {
      return new PropertyFilter(property, Operator.EQUAL, of(value));
    }

    public static PropertyFilter eq(String property, DateTime value) {
      return new PropertyFilter(property, Operator.EQUAL, of(value));
    }

    public static PropertyFilter eq(String property, Key value) {
      return new PropertyFilter(property, Operator.EQUAL, of(value));
    }

    public static PropertyFilter eq(String property, Blob value) {
      return new PropertyFilter(property, Operator.EQUAL, of(value));
    }

    public static PropertyFilter hasAncestor(Key key) {
      return new PropertyFilter(KEY_PROPERTY_NAME, Operator.HAS_ANCESTOR, of(key));
    }

    public static PropertyFilter isNull(String property) {
      return new PropertyFilter(property, Operator.EQUAL, NullValue.of());
    }

    @Override
    com.google.datastore.v1beta3.Filter toPb() {
      com.google.datastore.v1beta3.Filter.Builder filterPb =
          com.google.datastore.v1beta3.Filter.newBuilder();
      com.google.datastore.v1beta3.PropertyFilter.Builder propertyFilterPb =
          filterPb.getPropertyFilterBuilder();
      propertyFilterPb.getPropertyBuilder().setName(property);
      propertyFilterPb.setOp(operator.toPb());
      if (value != null) {
        propertyFilterPb.setValue(value.toPb());
      }
      return filterPb.build();
    }
  }

  public static final class OrderBy implements Serializable {

    private static final long serialVersionUID = 4091186784814400031L;

    private final String property;
    private final Direction direction;

    public enum Direction {

      ASCENDING, DESCENDING;

      com.google.datastore.v1beta3.PropertyOrder.Direction toPb() {
        return com.google.datastore.v1beta3.PropertyOrder.Direction.valueOf(name());
      }

      static Direction fromPb(com.google.datastore.v1beta3.PropertyOrder.Direction directionPb) {
        return valueOf(directionPb.name());
      }
    }

    public OrderBy(String property, Direction direction) {
      this.property = checkNotNull(property);
      this.direction = checkNotNull(direction);
    }

    @Override
    public int hashCode() {
      return Objects.hash(property, direction);
    }

    @Override
    public boolean equals(Object obj) {
      if (obj == this) {
        return true;
      }
      if (!(obj instanceof OrderBy)) {
        return false;
      }
      OrderBy other = (OrderBy) obj;
      return property.equals(other.property)
          && direction == other.direction;
    }

    public String property() {
      return property;
    }

    public Direction direction() {
      return direction;
    }

    com.google.datastore.v1beta3.PropertyOrder toPb() {
      return com.google.datastore.v1beta3.PropertyOrder.newBuilder()
          .setDirection(direction.toPb())
          .setProperty(com.google.datastore.v1beta3.PropertyReference.newBuilder()
              .setName(property).build())
          .build();
    }

    public static OrderBy asc(String property) {
      return new OrderBy(property, OrderBy.Direction.ASCENDING);
    }

    public static OrderBy desc(String property) {
      return new OrderBy(property, OrderBy.Direction.DESCENDING);
    }

    static OrderBy fromPb(com.google.datastore.v1beta3.PropertyOrder propertyOrderPb) {
      String property = propertyOrderPb.getProperty().getName();
      Direction direction = Direction.fromPb(propertyOrderPb.getDirection());
      return new OrderBy(property, direction);
    }
  }

  /**
   * Interface for StructuredQuery builders.
   *
   * @param <V> the type of result the query returns.
   */
  public interface Builder<V> {
    Builder<V> namespace(String namespace);

    Builder<V> kind(String kind);

    Builder<V> startCursor(Cursor startCursor);

    Builder<V> endCursor(Cursor endCursor);

    Builder<V> offset(int offset);

    Builder<V> limit(Integer limit);

    Builder<V> filter(Filter filter);

    Builder<V> clearOrderBy();

    /**
     * Sets the query's order by clause (clearing any previously specified OrderBy settings).
     */
    Builder<V> orderBy(OrderBy orderBy, OrderBy... others);

    /**
     * Adds settings to the existing order by clause.
     */
    Builder<V> addOrderBy(OrderBy orderBy, OrderBy... others);

    StructuredQuery<V> build();
  }

  /**
   * Base class for StructuredQuery builders.
   *
   * @param <V> the type of result the query returns.
   * @param <B> the query builder.
   */
  abstract static class BuilderImpl<V, B extends BuilderImpl<V, B>> implements Builder<V> {

    private final ResultType<V> resultType;
    private String namespace;
    private String kind;
    private final List<String> projection = new LinkedList<>();
    private Filter filter;
    private final List<String> distinctOn = new LinkedList<>();
    private final List<OrderBy> orderBy = new LinkedList<>();
    private Cursor startCursor;
    private Cursor endCursor;
    private int offset;
    private Integer limit;

    BuilderImpl(ResultType<V> resultType) {
      this.resultType = resultType;
    }

    BuilderImpl(StructuredQuery<V> query) {
      this(query.type());
      namespace = query.namespace();
      kind = query.kind;
      projection.addAll(query.projection);
      filter = query.filter;
      distinctOn.addAll(query.distinctOn);
      orderBy.addAll(query.orderBy);
      startCursor = query.startCursor;
      endCursor = query.endCursor;
      offset = query.offset;
      limit = query.limit;
    }

    @SuppressWarnings("unchecked")
    B self() {
      return (B) this;
    }

    @Override
    public B namespace(String namespace) {
      this.namespace = namespace;
      return self();
    }

    @Override
    public B kind(String kind) {
      this.kind = kind;
      return self();
    }

    @Override
    public B startCursor(Cursor startCursor) {
      this.startCursor = startCursor;
      return self();
    }

    @Override
    public B endCursor(Cursor endCursor) {
      this.endCursor = endCursor;
      return self();
    }

    @Override
    public B offset(int offset) {
      Preconditions.checkArgument(offset >= 0, "offset must not be negative");
      this.offset = offset;
      return self();
    }

    @Override
    public B limit(Integer limit) {
      Preconditions.checkArgument(limit == null || limit > 0, "limit must be positive");
      this.limit = limit;
      return self();
    }

    @Override
    public B filter(Filter filter) {
      this.filter = filter;
      return self();
    }

    @Override
    public B clearOrderBy() {
      orderBy.clear();
      return self();
    }

    @Override
    public B orderBy(OrderBy orderBy, OrderBy... others) {
      clearOrderBy();
      addOrderBy(orderBy, others);
      return self();
    }

    @Override
    public B addOrderBy(OrderBy orderBy, OrderBy... others) {
      this.orderBy.add(orderBy);
      Collections.addAll(this.orderBy, others);
      return self();
    }

    B clearProjection() {
      projection.clear();
      return self();
    }

    B projection(String projection, String... others) {
      clearProjection();
      addProjection(projection, others);
      return self();
    }

    B addProjection(String projection, String... others) {
      this.projection.add(projection);
      Collections.addAll(this.projection, others);
      return self();
    }

    B clearDistinctOn() {
      distinctOn.clear();
      return self();
    }

    B distinctOn(String property, String... others) {
      clearDistinctOn();
      addDistinctOn(property, others);
      return self();
    }

    B addDistinctOn(String property, String... others) {
      this.distinctOn.add(property);
      Collections.addAll(this.distinctOn, others);
      return self();
    }

    B mergeFrom(com.google.datastore.v1beta3.Query queryPb) {
      if (queryPb.getKindCount() > 0) {
        kind(queryPb.getKind(0).getName());
      }
      if (!queryPb.getStartCursor().isEmpty()) {
        startCursor(new Cursor(queryPb.getStartCursor()));
      }
      if (!queryPb.getEndCursor().isEmpty()) {
        endCursor(new Cursor(queryPb.getEndCursor()));
      }
      offset(queryPb.getOffset());
      if (queryPb.hasLimit()) {
        limit(queryPb.getLimit().getValue());
      }
      if (queryPb.hasFilter()) {
        Filter currFilter = Filter.fromPb(queryPb.getFilter());
        if (currFilter != null) {
          filter(currFilter);
        }
      }
      for (com.google.datastore.v1beta3.PropertyOrder orderByPb : queryPb.getOrderList()) {
        addOrderBy(OrderBy.fromPb(orderByPb));
      }
      for (com.google.datastore.v1beta3.Projection projectionPb
           : queryPb.getProjectionList()) {
        addProjection(projectionPb.getProperty().getName());
      }
      for (com.google.datastore.v1beta3.PropertyReference distinctOnPb : queryPb.getDistinctOnList()) {
        addDistinctOn(distinctOnPb.getName());
      }
      return self();
    }
  }

  StructuredQuery(BuilderImpl<V, ?> builder) {
    super(builder.resultType, builder.namespace);
    kind = builder.kind;
    projection = ImmutableList.copyOf(builder.projection);
    filter = builder.filter;
    distinctOn = ImmutableList.copyOf(builder.distinctOn);
    orderBy = ImmutableList.copyOf(builder.orderBy);
    startCursor = builder.startCursor;
    endCursor = builder.endCursor;
    offset = builder.offset;
    limit = builder.limit;
  }

  @Override
  public int hashCode() {
    return Objects.hash(namespace(), kind, startCursor, endCursor, offset, limit, filter, orderBy,
distinctOn());
  }

  @Override
  public boolean equals(Object obj) {
    if (obj == this) {
      return true;
    }
    if (!(obj instanceof StructuredQuery)) {
      return false;
    }
    StructuredQuery<?> other = (StructuredQuery<?>) obj;
    return Objects.equals(namespace(), other.namespace())
        && Objects.equals(kind, other.kind)
        && Objects.equals(startCursor, other.startCursor)
        && Objects.equals(endCursor, other.endCursor)
        && Objects.equals(offset, other.offset)
        && Objects.equals(limit, other.limit)
        && Objects.equals(filter, other.filter)
        && Objects.equals(orderBy, other.orderBy)
        && Objects.equals(projection, other.projection)
        && Objects.equals(distinctOn, other.distinctOn);

  }

  public String kind() {
    return kind;
  }

  boolean keyOnly() {
    return projection.size() == 1 && KEY_PROPERTY_NAME.equals(projection.get(0));
  }

  public List<String> projection() {
    return projection;
  }

  public Filter filter() {
    return filter;
  }

  public List<String> distinctOn() {
    return distinctOn;
  }

  public ImmutableList<OrderBy> orderBy() {
    return orderBy;
  }

  public Cursor startCursor() {
    return startCursor;
  }

  public Cursor endCursor() {
    return endCursor;
  }

  public int offset() {
    return offset;
  }

  public Integer limit() {
    return limit;
  }

  public abstract Builder<V> toBuilder();

  @Override
  void populatePb(com.google.datastore.v1beta3.RunQueryRequest.Builder requestPb) {
    requestPb.setQuery(toPb());
  }

  @Override
  StructuredQuery<V> nextQuery(com.google.datastore.v1beta3.RunQueryResponse responsePb) {
    Builder<V> builder = toBuilder();
    builder.startCursor(new Cursor(responsePb.getBatch().getEndCursor()));
    if (offset > 0 && responsePb.getBatch().getSkippedResults() < offset) {
      builder.offset(offset - responsePb.getBatch().getSkippedResults());
    } else {
      builder.offset(0);
      if (limit != null) {
        builder.limit(limit - responsePb.getBatch().getEntityResultsCount());
      }
    }
    return builder.build();
  }

  @Override
  com.google.datastore.v1beta3.Query toPb() {
    com.google.datastore.v1beta3.Query.Builder queryPb =
        com.google.datastore.v1beta3.Query.newBuilder();
    if (kind != null) {
      queryPb.addKindBuilder().setName(kind);
    }
    if (startCursor != null) {
      queryPb.setStartCursor(startCursor.byteString());
    }
    if (endCursor != null) {
      queryPb.setEndCursor(endCursor.byteString());
    }
    if (offset > 0) {
      queryPb.setOffset(offset);
    }
    if (limit != null) {
      queryPb.setLimit(com.google.protobuf.Int32Value.newBuilder().setValue(limit.intValue()));
    }
    if (filter != null) {
      queryPb.setFilter(filter.toPb());
    }
    for (OrderBy value : orderBy) {
      queryPb.addOrder(value.toPb());
    }
    for (String value : distinctOn) {
      queryPb.addDistinctOn(com.google.datastore.v1beta3.PropertyReference.newBuilder()
          .setName(value).build());
    }
    for (String value : projection) {
      com.google.datastore.v1beta3.Projection.Builder expressionPb =
          com.google.datastore.v1beta3.Projection.newBuilder();
      expressionPb.setProperty(
          com.google.datastore.v1beta3.PropertyReference.newBuilder().setName(value).build());
      queryPb.addProjection(expressionPb.build());
    }
    return queryPb.build();
  }

  @Override
  Object fromPb(ResultType<V> resultType, String namespace, byte[] bytesPb)
      throws InvalidProtocolBufferException {
    return fromPb(resultType, namespace, com.google.datastore.v1beta3.Query.parseFrom(bytesPb));
  }

  @SuppressWarnings("unchecked")
  static <V> StructuredQuery<V> fromPb(ResultType<?> resultType, String namespace,
      com.google.datastore.v1beta3.Query queryPb) {
    BuilderImpl<?, ?> builder;
    if (resultType.equals(ResultType.ENTITY)) {
      builder = new EntityQuery.Builder();
    } else if (resultType.equals(ResultType.KEY)) {
      builder = new KeyQuery.Builder();
    } else {
      builder = new ProjectionEntityQuery.Builder();
    }
    return (StructuredQuery<V>) builder.namespace(namespace).mergeFrom(queryPb).build();
  }
}<|MERGE_RESOLUTION|>--- conflicted
+++ resolved
@@ -52,30 +52,17 @@
  *   Entity entity = results.next();
  *   ...
  * }
- * } </pre>
+ * }</pre>
  *
  * <p>A simple key-only query of all entities for a specific kind
  * <pre> {@code
  * Query<Key> keyOnlyQuery =  Query.keyQueryBuilder().kind(KIND1).build();
  * QueryResults<Key> results = datastore.run(keyOnlyQuery);
  * ...
- * } </pre>
+ * }</pre>
  *
  * <p>A less trivial example of a projection query that returns the first 10 results
  * of "age" and "name" properties (sorted and grouped by "age") with an age greater than 18
-<<<<<<< HEAD
- * <pre>{@code
- *   Query<ProjectionEntity> query = Query.projectionEntityQueryBuilder()
- *       .kind(kind)
- *       .projection(Projection.property("age"), Projection.first("name"))
- *       .filter(PropertyFilter.gt("age", 18))
- *       .distinctOn("age")
- *       .orderBy(OrderBy.asc("age"))
- *       .limit(10)
- *       .build();
- *   QueryResults<ProjectionEntity> results = datastore.run(query);
- *   ...
-=======
  * <pre> {@code
  * Query<ProjectionEntity> query = Query.projectionEntityQueryBuilder()
  *     .kind(kind)
@@ -87,8 +74,7 @@
  *     .build();
  * QueryResults<ProjectionEntity> results = datastore.run(query);
  * ...
->>>>>>> 67472741
- * } </pre>
+ * }</pre>
  *
  * @param <V> the type of the result values this query will produce
  * @see <a href="https://cloud.google.com/appengine/docs/java/datastore/queries">Datastore
@@ -748,7 +734,8 @@
            : queryPb.getProjectionList()) {
         addProjection(projectionPb.getProperty().getName());
       }
-      for (com.google.datastore.v1beta3.PropertyReference distinctOnPb : queryPb.getDistinctOnList()) {
+      for (com.google.datastore.v1beta3.PropertyReference distinctOnPb :
+          queryPb.getDistinctOnList()) {
         addDistinctOn(distinctOnPb.getName());
       }
       return self();
