--- conflicted
+++ resolved
@@ -246,14 +246,9 @@
 
       // Border case if the message to send is greater or equals to the max batch size then can't
       // be included in the current batch and instead sent immediately.
-<<<<<<< HEAD
-      if (!hasBatchingBytes() || messageSize < getMaxBatchBytes()) {
-        messagesBatch.addMessage(outstandingPublish, messageSize);
-=======
       if (!hasBatchingBytes() || outstandingPublish.messageSize < getMaxBatchBytes()) {
         messagesBatch.addMessage(outstandingPublish, outstandingPublish.messageSize);
 
->>>>>>> 909b0e8e
         // If after adding the message we have reached the batch max messages then we have a batch
         // to send.
         if (messagesBatch.getMessagesCount() == getBatchingSettings().getElementCountThreshold()) {
@@ -280,21 +275,10 @@
     if (hasBatchingBytes() && outstandingPublish.messageSize >= getMaxBatchBytes()) {
       logger.log(
           Level.FINER, "Message exceeds the max batch bytes, scheduling it for immediate send.");
-<<<<<<< HEAD
       publishAllOutstanding();
       publishOutstandingBatch(
-          new OutstandingBatch(ImmutableList.of(outstandingPublish), messageSize, orderingKey));
-=======
-      executor.execute(
-          new Runnable() {
-            @Override
-            public void run() {
-              publishOutstandingBatch(
-                  new OutstandingBatch(
-                      ImmutableList.of(outstandingPublish), outstandingPublish.messageSize));
-            }
-          });
->>>>>>> 909b0e8e
+          new OutstandingBatch(
+              ImmutableList.of(outstandingPublish), outstandingPublish.messageSize, orderingKey));
     }
 
     return outstandingPublish.publishResult;
