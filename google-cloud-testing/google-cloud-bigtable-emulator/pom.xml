<?xml version="1.0" encoding="UTF-8"?>
<project xmlns="http://maven.apache.org/POM/4.0.0"
  xmlns:xsi="http://www.w3.org/2001/XMLSchema-instance"
  xsi:schemaLocation="http://maven.apache.org/POM/4.0.0 http://maven.apache.org/xsd/maven-4.0.0.xsd">
  <parent>
    <artifactId>google-cloud-testing</artifactId>
    <groupId>com.google.cloud</groupId>
<<<<<<< HEAD
    <version>0.72.0-alpha</version><!-- {x-version-update:google-cloud-testing:current} -->
=======
    <version>0.72.1-alpha-SNAPSHOT</version><!-- {x-version-update:google-cloud-testing:current} -->
>>>>>>> 6573662b
  </parent>
  <modelVersion>4.0.0</modelVersion>

  <artifactId>google-cloud-bigtable-emulator</artifactId>
<<<<<<< HEAD
  <version>0.72.0-alpha</version><!-- {x-version-update:google-cloud-bigtable-emulator:current} -->
=======
  <version>0.72.1-alpha-SNAPSHOT</version><!-- {x-version-update:google-cloud-bigtable-emulator:current} -->
>>>>>>> 6573662b

  <distributionManagement>
    <snapshotRepository>
      <id>sonatype-nexus-snapshots</id>
      <url>https://oss.sonatype.org/content/repositories/snapshots</url>
    </snapshotRepository>
    <repository>
      <id>sonatype-nexus-staging</id>
      <url>https://oss.sonatype.org/service/local/staging/deploy/maven2/</url>
    </repository>
  </distributionManagement>

  <build>
    <plugins>
      <plugin>
        <groupId>com.google.cloud</groupId>
        <artifactId>google-cloud-gcloud-maven-plugin</artifactId>
<<<<<<< HEAD
        <version>0.72.0-alpha</version><!-- {x-version-update:google-cloud-gcloud-maven-plugin:current} -->
=======
        <version>0.72.1-alpha-SNAPSHOT</version><!-- {x-version-update:google-cloud-gcloud-maven-plugin:current} -->
>>>>>>> 6573662b

        <executions>
          <execution>
            <id>gen-sources</id>
            <phase>generate-resources</phase>
            <goals>
              <goal>download</goal>
            </goals>
            <configuration>
              <componentNames>
                <componentName>bigtable-darwin-x86</componentName>
                <componentName>bigtable-darwin-x86_64</componentName>
                <componentName>bigtable-linux-x86</componentName>
                <componentName>bigtable-linux-x86_64</componentName>
                <componentName>bigtable-windows-x86</componentName>
                <componentName>bigtable-windows-x86_64</componentName>
              </componentNames>
            </configuration>
          </execution>
        </executions>
      </plugin>

      <plugin>
        <groupId>org.sonatype.plugins</groupId>
        <artifactId>nexus-staging-maven-plugin</artifactId>
        <version>1.6.6</version>
        <extensions>true</extensions>
        <configuration>
          <serverId>ossrh</serverId>
          <nexusUrl>https://oss.sonatype.org/</nexusUrl>
          <autoReleaseAfterClose>false</autoReleaseAfterClose>
          <skipNexusStagingDeployMojo>false</skipNexusStagingDeployMojo>
        </configuration>
      </plugin>
    </plugins>
  </build>

  <dependencies>
    <!-- grpc deps are provided by the client -->
    <dependency>
      <groupId>io.grpc</groupId>
      <artifactId>grpc-core</artifactId>
      <version>1.13.1</version>
      <scope>provided</scope>
    </dependency>

    <dependency>
      <groupId>io.grpc</groupId>
      <artifactId>grpc-netty-shaded</artifactId>
      <version>1.13.1</version>
      <scope>provided</scope>
    </dependency>

    <dependency>
      <groupId>com.google.api</groupId>
      <artifactId>api-common</artifactId>
    </dependency>

    <!-- junit is optional because the emulator can be used w/o the junit Rule. -->
    <dependency>
      <groupId>junit</groupId>
      <artifactId>junit</artifactId>
      <scope>compile</scope>
      <optional>true</optional>
    </dependency>

    <dependency>
      <groupId>com.google.truth</groupId>
      <artifactId>truth</artifactId>
      <scope>test</scope>
    </dependency>

    <dependency>
      <groupId>com.google.api.grpc</groupId>
      <artifactId>grpc-google-cloud-bigtable-v2</artifactId>
      <scope>test</scope>
    </dependency>

    <dependency>
      <groupId>com.google.api.grpc</groupId>
      <artifactId>grpc-google-cloud-bigtable-admin-v2</artifactId>
      <scope>test</scope>
    </dependency>
  </dependencies>
  <profiles>
    <profile>
      <id>release</id>
      <build>
        <plugins>
          <plugin>
            <groupId>org.apache.maven.plugins</groupId>
            <artifactId>maven-source-plugin</artifactId>
            <version>3.0.1</version>
            <executions>
              <execution>
                <id>attach-sources</id>
                <goals>
                  <goal>jar-no-fork</goal>
                </goals>
              </execution>
            </executions>
          </plugin>
          <plugin>
            <groupId>org.apache.maven.plugins</groupId>
            <artifactId>maven-javadoc-plugin</artifactId>
            <version>2.10.3</version>
            <executions>
              <execution>
                <id>attach-javadocs</id>
                <goals>
                  <goal>jar</goal>
                </goals>
              </execution>
            </executions>
            <configuration>
              <links>
                <link>http://google.github.io/google-auth-library-java/releases/latest/apidocs/</link>
              </links>
            </configuration>
          </plugin>
          <plugin>
            <groupId>org.apache.maven.plugins</groupId>
            <artifactId>maven-gpg-plugin</artifactId>
            <version>1.6</version>
            <executions>
              <execution>
                <id>sign-artifacts</id>
                <phase>verify</phase>
                <goals>
                  <goal>sign</goal>
                </goals>
              </execution>
            </executions>
          </plugin>
        </plugins>
      </build>
    </profile>
  </profiles>
</project><|MERGE_RESOLUTION|>--- conflicted
+++ resolved
@@ -5,20 +5,12 @@
   <parent>
     <artifactId>google-cloud-testing</artifactId>
     <groupId>com.google.cloud</groupId>
-<<<<<<< HEAD
-    <version>0.72.0-alpha</version><!-- {x-version-update:google-cloud-testing:current} -->
-=======
     <version>0.72.1-alpha-SNAPSHOT</version><!-- {x-version-update:google-cloud-testing:current} -->
->>>>>>> 6573662b
   </parent>
   <modelVersion>4.0.0</modelVersion>
 
   <artifactId>google-cloud-bigtable-emulator</artifactId>
-<<<<<<< HEAD
-  <version>0.72.0-alpha</version><!-- {x-version-update:google-cloud-bigtable-emulator:current} -->
-=======
   <version>0.72.1-alpha-SNAPSHOT</version><!-- {x-version-update:google-cloud-bigtable-emulator:current} -->
->>>>>>> 6573662b
 
   <distributionManagement>
     <snapshotRepository>
@@ -36,11 +28,7 @@
       <plugin>
         <groupId>com.google.cloud</groupId>
         <artifactId>google-cloud-gcloud-maven-plugin</artifactId>
-<<<<<<< HEAD
-        <version>0.72.0-alpha</version><!-- {x-version-update:google-cloud-gcloud-maven-plugin:current} -->
-=======
         <version>0.72.1-alpha-SNAPSHOT</version><!-- {x-version-update:google-cloud-gcloud-maven-plugin:current} -->
->>>>>>> 6573662b
 
         <executions>
           <execution>
